import hashlib
import logging
import os
import simplejson

try:
    import cStringIO as StringIO
except:
    import StringIO

from django.core import cache
from PIL import Image, ImageOps
CACHE_PREFIX = 'ocache_'

IMAGE_SIZE_SQUARE = 'square'
IMAGE_SIZE_LARGE_SQUARE = 'large_square'
IMAGE_SIZE_THUMBNAIL = 'thumbnail'
IMAGE_SIZE_SMALL = 'small'
IMAGE_SIZE_SMALL_320 = 'small_320'
IMAGE_SIZE_MEDIUM = 'medium'
IMAGE_SIZE_MEDIUM_640 = 'medium_640'
IMAGE_SIZE_MEDIUM_800 = 'medium_800'
IMAGE_SIZE_LARGE = 'large'
IMAGE_SIZE_720 = '720'
IMAGE_SIZE_1080 = '1080'
IMAGE_SIZE_HUGE = 'huge'

OBJECT_ORIGINAL = 'original'
WILDCARD = '*'

#grr, since ordered_dict is 2.7 only
IMAGE_SIZE_ORDERING = [
    IMAGE_SIZE_SQUARE,
    IMAGE_SIZE_THUMBNAIL,
    IMAGE_SIZE_LARGE_SQUARE,
    IMAGE_SIZE_SMALL,
    IMAGE_SIZE_SMALL_320,
    IMAGE_SIZE_MEDIUM,
    IMAGE_SIZE_MEDIUM_640,
    IMAGE_SIZE_MEDIUM_800,
    IMAGE_SIZE_LARGE,
    IMAGE_SIZE_720,
    IMAGE_SIZE_1080,
    IMAGE_SIZE_HUGE,
    OBJECT_ORIGINAL
]

OBJECT_SIZE_MAP = {
    #somebody stop me, so many choices!
    IMAGE_SIZE_SQUARE: {"width": 75, "height": 75},
    IMAGE_SIZE_LARGE_SQUARE: {"width": 140, "height": 140}, #140 is tbootstrap's img div 150 is flickr
    IMAGE_SIZE_THUMBNAIL: {"width": 100, "height": 75},
    IMAGE_SIZE_SMALL: {"width": 240, "height": 180},
    IMAGE_SIZE_SMALL_320: {"width": 320, "height": 240},
    IMAGE_SIZE_MEDIUM: {"width": 500, "height": 375},
    IMAGE_SIZE_MEDIUM_640: {"width": 640, "height": 480},
    IMAGE_SIZE_MEDIUM_800: {"width": 800, "height": 600},
    IMAGE_SIZE_LARGE: {"width": 1024, "height": 768},
    IMAGE_SIZE_720: {"width": 1280, "height": 720},
    IMAGE_SIZE_1080: {"width": 1920, "height": 1080},
    IMAGE_SIZE_HUGE: {"width": 3000, "height": 2000}, #largest

    OBJECT_ORIGINAL: {"width": 0, "height": 0} #cache the original anyway - but generally don't serve this
}

MOCK_REDIS_CACHE = None

class CachedObjectMeta(dict):
    content_length = 0
    content_type = ""
    size_key = ""
    meta_type = "object"

    def __init__(self, size_key=OBJECT_ORIGINAL, content_length=0, content_type='application/octet-stream'):
        self.size_key = size_key
        self.content_length = content_length
        self.content_type = content_type

    def to_json(self):
        return self.__dict__

    @classmethod
    def wrap(cls, data):
        ret = cls(size_key=data['size_key'], content_length=data['content_length'], content_type=data['content_type'])
        ret.__dict__ = data
        return ret

    @staticmethod
    def get_extension(content_type):
        splits = content_type.split('/')
        if len(splits) == 2:
            return splits[1]
        else:
            return 'txt'

    @classmethod
    def make_meta(cls, file_stream, size_key, metadata):
        """
        Given the image object and the size key, prepare the metadata calculations
        image_obj: Image object
        file_stream: StringIO stream
        size_key: matching the image_size_map - if original calculate from the original file
        metadata: dict of attachment information taken from the couch _attachments dict
        """
        file_stream.seek(0, os.SEEK_END)
        content_type = None
        for ctype_key in ['content_type', 'Content-Type']:
            content_type = metadata.get(ctype_key, None)
            if content_type is not None:
                break
        if content_type is None:
            content_type = 'application/octet-stream'

        ret = cls(size_key=size_key,
                  content_length=file_stream.tell(),
                  content_type=content_type
        )
        file_stream.seek(0)
        return ret


class CachedImageMeta(CachedObjectMeta):
    height = 0
    width = 0
    meta_type = "image"

    def __init__(self, size_key=OBJECT_ORIGINAL, width=0, height=0, content_length=0, content_type='application/octet-stream'):
        super(CachedImageMeta, self).__init__(size_key=size_key, content_length=content_length, content_type=content_type)
        self.width = width
        self.height = height

    def get_image_size(self):
        return (self.width, self.height)

    @classmethod
    def make_meta(cls, file_stream, size_key, metadata):
        """
        Given the image object and the size key, prepare the metadata calculations
        image_obj: Image object
        size_key: matching the image_size_map - if original calculate from origina lfilesize
        """
        file_stream.seek(0)
        image_obj = Image.open(file_stream)

        if size_key == OBJECT_ORIGINAL:
            width, height = image_obj.size
        else:
            width = OBJECT_SIZE_MAP[size_key]['width']
            height = OBJECT_SIZE_MAP[size_key]['height']

        file_stream.seek(0, os.SEEK_END)
        content_length = file_stream.tell()
        file_stream.seek(0)

        content_type='application/octet-stream'
        for ctype_key in ['content_type', 'Content-Type']:
            content_type = metadata.get(ctype_key, None)
            if content_type is not None:
                break

        ret = cls(
            size_key=size_key,
            width=width,
            height=height,
            content_length=content_length,
            content_type=content_type
        )
        return ret


class CachedObject(object):
    def __init__(self, cache_key):
        """
        cache_key is the supposedly unique cache key you will want to create for keeping track of your cacheable assets.
        like cache.set(key, value) - it's the implementor's responsibility to make sure to have a universally unique cache key for the assets you want to cache.
        """
        self.cache_key = cache_key

        #key_hash is the hash of the key for eventual use as a retrieval via static assets.
        #todo: once key_hash determined with object stream, create stream file and deposit onto static machine
        #generate url and retrieve by key_hash url.
        self.key_hash = hashlib.md5(cache_key).hexdigest()
        try:
            stream_keys, meta_keys = self.get_all_keys()
            self.stream_keys = stream_keys
            self.meta_keys = meta_keys
        except AssertionError as e:
            logging.exception(e.message)

    def is_cached(self):
        try:
            metas, streams = self.get_all_keys()
            if len(metas) == 0:
                return False
            else:
                return True
        except AssertionError:
            # maybe one of our keys was purged. Oh well.
            return False

    @property
    def key_prefix(self):
        #reality is it's the cache_key
        #note single underscore here and on the other side so it's double underscore
        return "%(cache_prefix)s_%(prefix_str)s_" % {"cache_prefix": CACHE_PREFIX,
                                                     "prefix_str": self.cache_key}

    def stream_key(self, size_key):
        cache_stream_key = "%(prefix)s_object_%(size)s" % \
                           {"prefix": self.key_prefix,
                            "size": size_key}
        return cache_stream_key

    def meta_key(self, size_key):
        cache_meta_key = "%(prefix)s_meta_%(size)s" % \
                         {"prefix": self.key_prefix, "size": size_key}
        return cache_meta_key

    def fetch_stream(self, key):
        stream = self.rcache.get(self.stream_key(key))
        if stream is not None:
            return StringIO.StringIO(stream)
        else:
            return None

    def fetch_meta(self, key):
        meta = self.rcache.get(self.meta_key(key))
        if meta is not None:
            return simplejson.loads(meta)
        else:
            return {}

    #retrieval methods
    def get(self, **kwargs):
        return self._do_get_size(OBJECT_ORIGINAL)

    def _do_get_size(self, size_key):
        """
        Return the stream of the cache_key and size_key you want
        """
        stream = self.fetch_stream(size_key)
        meta = self.fetch_meta(size_key)

        return (meta, stream)

    def cache_put(self, object_stream, metadata, timeout=None):
        object_meta = CachedObjectMeta.make_meta(object_stream, OBJECT_ORIGINAL, metadata)

        rcache = self.rcache
        object_stream.seek(0)
        rcache.set(self.stream_key(OBJECT_ORIGINAL), object_stream.read(),
                   timeout=timeout)
        rcache.set(self.meta_key(OBJECT_ORIGINAL), simplejson.dumps(object_meta.to_json()),
                   timeout=timeout)

    @property
    def rcache(self):
        return MOCK_REDIS_CACHE or cache.get_cache('redis')

    def get_all_keys(self):
        """
        Returns all FULL keys
        """
        full_stream_keys = self.rcache.keys(self.stream_key(WILDCARD))
        full_meta_keys = self.rcache.keys(self.meta_key(WILDCARD))

        assert len(full_stream_keys) == len(full_meta_keys),\
            "Error stream and meta keys must be 1:1 - something went wrong in the configuration "\
            "for key=%s, full_stream_keys=%s, full_meta_keys=%s"\
            % (self.cache_key, str(full_stream_keys), str(full_meta_keys))
        return full_stream_keys, full_meta_keys


class CachedImage(CachedObject):
    """
    Image specific operations added to Cached Object. Specifically resolution resizing
    """
    def cache_put(self, image_stream, metadata):
        """
        override cache_put to handle and set image streams
        Create a cached image
        For a given original sized image - cache it initially to speed up small size generation
        """
        image_meta = CachedImageMeta.make_meta(image_stream, OBJECT_ORIGINAL, metadata)

        rcache = self.rcache
        image_stream.seek(0)

        rcache.set(self.stream_key(OBJECT_ORIGINAL), image_stream.read())
        rcache.set(self.meta_key(OBJECT_ORIGINAL), simplejson.dumps(image_meta.to_json()))

<<<<<<< HEAD
    def is_cached(self):
        return self.rcache.exists(self.meta_key(OBJECT_ORIGINAL))

=======
>>>>>>> bcc2e5d1
    def get(self, size_key=OBJECT_ORIGINAL, **kwargs):
        """
        override get to allow for differing sizes
        Return the stream of the cache_key and size_key you want
        """
        if not self.has_size(size_key):
            can_size = self.can_size(size_key)
            if can_size:
                self.make_size(size_key)
            else:
                #if size is not possible, this will mean it's too large, return the original
                size_key = OBJECT_ORIGINAL
        return super(CachedImage, self)._do_get_size(size_key)

    def fetch_image(self, key):
        stream = self.rcache.get(self.stream_key(key))
        if stream is not None:
            source_image_obj = Image.open(StringIO.StringIO(stream))
            return source_image_obj
        else:
            #if the stream is None, then that means that size is too big.
            #walk all sizes from here on out till we get a stream.
            size_idx = IMAGE_SIZE_ORDERING.index(key)

            for skey in IMAGE_SIZE_ORDERING[size_idx:]:
                next_stream = self.rcache.get(self.stream_key(skey))
                if next_stream is not None:
                    source_image_obj = Image.open(StringIO.StringIO(next_stream))
                    #will eventually return original
                    return source_image_obj
                else:
                    continue
            return None


    def can_size(self, target_size_key, source_size_key=OBJECT_ORIGINAL):
        """
        Given the size, can an intermediate resolution scaled image be made constrain only by width
        """
        source_meta = CachedImageMeta.wrap(self.fetch_meta(source_size_key))
        target_size = (OBJECT_SIZE_MAP[target_size_key]['width'], OBJECT_SIZE_MAP[target_size_key]['height'])

        if source_meta.width < target_size[0]:
            return False
        else:
            return True

    def has_size(self, size_key):
        """
        Is a given sized image cached already
        """
        return self.rcache.exists(self.stream_key(size_key)) and self.rcache.exists(self.meta_key(size_key))

    def make_size(self, size_key):
        """
        size_key = target key size

        returns: Nothing
        """
        rcache = self.rcache
        if not self.has_size(size_key):
            #make size from the next available largest size (so if there's a small_320 and you want small, generate it from next size up
            size_seq = IMAGE_SIZE_ORDERING.index(size_key)
            source_key = OBJECT_ORIGINAL
            target_size = (OBJECT_SIZE_MAP[size_key]['width'], OBJECT_SIZE_MAP[size_key]['height'])

            for source_size_key in IMAGE_SIZE_ORDERING[size_seq+1:]:
                if self.has_size(source_size_key):
                    source_key = source_size_key
                    break

            source_meta = CachedImageMeta.wrap(self.fetch_meta(OBJECT_ORIGINAL))

            if source_meta.width <= target_size[0]:
                rcache.set(self.stream_key(size_key), "")
                rcache.set(self.meta_key(size_key), simplejson.dumps(source_meta.to_json()))
            else:
                source_image_obj = self.fetch_image(source_key)

                target_image_obj = ImageOps.fit(source_image_obj, target_size, method=Image.BICUBIC)
                mime_ext = CachedImageMeta.get_extension(source_meta.content_type)

                #output to buffer
                target_handle = StringIO.StringIO()
                target_image_obj.save(target_handle, mime_ext)
                target_handle.seek(0)
                target_meta = CachedImageMeta.make_meta(target_handle, size_key, metadata={'content_type': source_meta.content_type})

                rcache.set(self.stream_key(size_key), target_handle.read())
                rcache.set(self.meta_key(size_key), simplejson.dumps(target_meta.to_json()))<|MERGE_RESOLUTION|>--- conflicted
+++ resolved
@@ -176,27 +176,10 @@
         """
         self.cache_key = cache_key
 
-        #key_hash is the hash of the key for eventual use as a retrieval via static assets.
-        #todo: once key_hash determined with object stream, create stream file and deposit onto static machine
-        #generate url and retrieve by key_hash url.
-        self.key_hash = hashlib.md5(cache_key).hexdigest()
-        try:
-            stream_keys, meta_keys = self.get_all_keys()
-            self.stream_keys = stream_keys
-            self.meta_keys = meta_keys
-        except AssertionError as e:
-            logging.exception(e.message)
-
     def is_cached(self):
-        try:
-            metas, streams = self.get_all_keys()
-            if len(metas) == 0:
-                return False
-            else:
-                return True
-        except AssertionError:
-            # maybe one of our keys was purged. Oh well.
-            return False
+        import ipdb; ipdb.set_trace()
+        return (self.rcache.get(self.stream_key(OBJECT_ORIGINAL)) is not None and
+            self.rcache.get(self.meta_key(OBJECT_ORIGINAL)) is not None)
 
     @property
     def key_prefix(self):
@@ -248,6 +231,7 @@
 
         rcache = self.rcache
         object_stream.seek(0)
+        import ipdb; ipdb.set_trace()
         rcache.set(self.stream_key(OBJECT_ORIGINAL), object_stream.read(),
                    timeout=timeout)
         rcache.set(self.meta_key(OBJECT_ORIGINAL), simplejson.dumps(object_meta.to_json()),
@@ -256,19 +240,6 @@
     @property
     def rcache(self):
         return MOCK_REDIS_CACHE or cache.get_cache('redis')
-
-    def get_all_keys(self):
-        """
-        Returns all FULL keys
-        """
-        full_stream_keys = self.rcache.keys(self.stream_key(WILDCARD))
-        full_meta_keys = self.rcache.keys(self.meta_key(WILDCARD))
-
-        assert len(full_stream_keys) == len(full_meta_keys),\
-            "Error stream and meta keys must be 1:1 - something went wrong in the configuration "\
-            "for key=%s, full_stream_keys=%s, full_meta_keys=%s"\
-            % (self.cache_key, str(full_stream_keys), str(full_meta_keys))
-        return full_stream_keys, full_meta_keys
 
 
 class CachedImage(CachedObject):
@@ -289,12 +260,9 @@
         rcache.set(self.stream_key(OBJECT_ORIGINAL), image_stream.read())
         rcache.set(self.meta_key(OBJECT_ORIGINAL), simplejson.dumps(image_meta.to_json()))
 
-<<<<<<< HEAD
     def is_cached(self):
-        return self.rcache.exists(self.meta_key(OBJECT_ORIGINAL))
-
-=======
->>>>>>> bcc2e5d1
+        return self.rcache.get(self.meta_key(OBJECT_ORIGINAL)) is not None
+
     def get(self, size_key=OBJECT_ORIGINAL, **kwargs):
         """
         override get to allow for differing sizes
