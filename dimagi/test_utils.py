--- conflicted
+++ resolved
@@ -12,12 +12,9 @@
 from dimagi.utils.excel import IteratorJSONReader
 from dimagi.utils.decorators.memoized import memoized
 from dimagi.utils.chunked import chunked
-<<<<<<< HEAD
 from dimagi.utils.couch.loosechange import AssocArray
-=======
 from dimagi.utils.read_only import ReadOnlyObject
 
->>>>>>> a64f30df
 
 class DimagiUtilsTestCase(TestCase):
     def test_create_unique_filter(self):
@@ -33,12 +30,12 @@
             return r
 
         assert normalize([]) == []
-    
+
         assert normalize([['A', 'B', 'C'], ['1', '2', '3']]) == [[('A', '1'), ('B', '2'), ('C', '3')]]
-    
+
         assert (normalize([['A', 'data: key', 'user 1', 'user 2', 'is-ok?'], ['1', '2', '3', '4', 'yes']])
                 == [[('A', '1'), ('data', {'key': '2'}), ('is-ok', True), ('user', ['3', '4'])]])
-    
+
     def test_memoized_function(self):
         @memoized
         def f(n=0):
@@ -53,13 +50,13 @@
 
     def test_memoized_class(self):
         calls = {'get_full_name': 0, 'full_name': 0, 'complicated_method': 0}
-    
+
         @memoized
         class Person(object):
-            get_full_name_calls = 0    
+            get_full_name_calls = 0
             full_name_calls = 0
-            complicated_method_calls = 0    
-        
+            complicated_method_calls = 0
+
             def __init__(self, first_name, last_name):
                 self.first_name = first_name
                 self.last_name = last_name
@@ -116,79 +113,8 @@
             (8, 9)
         ]
 
-<<<<<<< HEAD
-    def test_assoc_array(self):
-        d1 = {'a': 3, 'b': None, '@c': 'ss'}
-        aa1 = AssocArray(d1)
-
-        self.assertEqual(aa1._, d1)
-        self.assertEqual(repr(aa1), repr(d1))
-
-        self.assertEqual(aa1.a, 3)
-        self.assertEqual(aa1('a'), 3)
-        self.assertEqual(aa1['a'], 3)
-        #key 'b' exists but val is None
-        self.assertEqual(aa1.b, None)
-        self.assertEqual(aa1('b'), None)
-        self.assertEqual(aa1['b'], None)
-        self.assertEqual(aa1('@c'), 'ss')
-        self.assertEqual(aa1['@c'], 'ss')
-        #key 'd' doesn't exist
-        self.assertEqual(aa1.d, None)
-        self.assertEqual(aa1('d'), None)
-        self.assertEqual(aa1['d'], None)
-
-        self.assertEqual(aa1.__('@c'), 'ss')
-        self.assertEqual(aa1.__('@c', '__none'), 'ss')
-        self.assertEqual(aa1.__('@c', ex=1), 'ss')
-        self.assertEqual(aa1.__('b', 'default'), None)
-        self.assertEqual(aa1.__('b', ex=1), None)
-        self.assertEqual(aa1.__('d', 'default'), 'default')
-        self.assertRaises(AttributeError, lambda: aa1.__('d', ex=1))
-
-        aa2 = AssocArray({'_': True, '__': 4})
-
-        self.assertNotEqual(aa2._, True)
-        self.assertNotEqual(aa2.__, 4)
-        self.assertEqual(aa2('_'), True)
-        self.assertEqual(aa2['_'], True)
-        self.assertEqual(aa2.__('_'), True)
-        self.assertEqual(aa2('__'), 4)
-        self.assertEqual(aa2['__'], 4)
-        self.assertEqual(aa2.__('__'), 4)
-        self.assertEqual(aa1('_'), None)
-        self.assertEqual(aa1.__('__', 'missing'), 'missing')
-
-        d3 = {'a': 1, 'b': aa1, 'a.b': 'x'}
-        aa3 = AssocArray(d3)
-
-        self.assertEqual(aa3.b, aa1)
-        self.assertEqual(aa3._, d3)
-        self.assertEqual(aa3['b'], aa1)
-        self.assertEqual(aa3['b', '@c'], 'ss')
-        self.assertEqual(aa3['b', 'd'], None) #aa3.b.d doesn't exist
-        self.assertEqual(aa3['f', 'f'], None) #aa3.f doesn't exist
-        self.assertEqual(aa3('b.@c'), 'ss')
-        self.assertEqual(aa3('b.d'), None)
-        self.assertEqual(aa3('f.f'), None)
-        self.assertEqual(aa3['a.b'], 'x') #'a.b' is a single key
-        self.assertEqual(aa3.__('a.b'), 'x')
-
-        aa4 = AssocArray({'a': AssocArray({'b': AssocArray({'c': AssocArray({'d': 1})})}), 'x': 5})
-        self.assertEqual(aa4('a.b.c.d'), 1)
-        self.assertEqual(aa4('a.b.f'), None)
-        self.assertEqual(aa4('a.q'), None)
-        self.assertEqual(aa4('x.x'), None) #aa4.x exists, but is not an AssocArray
-
-        aa5 = AssocArray({'_': AssocArray({'__': AssocArray({'_': 2})})})
-        self.assertEqual(aa5('_.__._'), 2)
-
-        aa6 = AssocArray({'a.b': AssocArray({'c.d': 3})})
-        self.assertEqual(aa6['a.b', 'c.d'], 3)
-        self.assertNotEqual(aa6('a.b.c.d'), 3)
-=======
     def test_ReadOnlyObject(self):
-    
+
         from couchdbkit import Document, StringListProperty
         log = []
 
@@ -214,4 +140,73 @@
         assert thing.calc == ['danny!', 'is!', 'so!', 'clever!']
         assert read_log() == []
         assert thing.calc is thing.calc
->>>>>>> a64f30df
+
+    def test_assoc_array(self):
+        d1 = {'a': 3, 'b': None, '@c': 'ss'}
+        aa1 = AssocArray(d1)
+
+        self.assertEqual(aa1._, d1)
+        self.assertEqual(repr(aa1), repr(d1))
+
+        self.assertEqual(aa1.a, 3)
+        self.assertEqual(aa1('a'), 3)
+        self.assertEqual(aa1['a'], 3)
+        #key 'b' exists but val is None
+        self.assertEqual(aa1.b, None)
+        self.assertEqual(aa1('b'), None)
+        self.assertEqual(aa1['b'], None)
+        self.assertEqual(aa1('@c'), 'ss')
+        self.assertEqual(aa1['@c'], 'ss')
+        #key 'd' doesn't exist
+        self.assertEqual(aa1.d, None)
+        self.assertEqual(aa1('d'), None)
+        self.assertEqual(aa1['d'], None)
+
+        self.assertEqual(aa1.__('@c'), 'ss')
+        self.assertEqual(aa1.__('@c', '__none'), 'ss')
+        self.assertEqual(aa1.__('@c', ex=1), 'ss')
+        self.assertEqual(aa1.__('b', 'default'), None)
+        self.assertEqual(aa1.__('b', ex=1), None)
+        self.assertEqual(aa1.__('d', 'default'), 'default')
+        self.assertRaises(AttributeError, lambda: aa1.__('d', ex=1))
+
+        aa2 = AssocArray({'_': True, '__': 4})
+
+        self.assertNotEqual(aa2._, True)
+        self.assertNotEqual(aa2.__, 4)
+        self.assertEqual(aa2('_'), True)
+        self.assertEqual(aa2['_'], True)
+        self.assertEqual(aa2.__('_'), True)
+        self.assertEqual(aa2('__'), 4)
+        self.assertEqual(aa2['__'], 4)
+        self.assertEqual(aa2.__('__'), 4)
+        self.assertEqual(aa1('_'), None)
+        self.assertEqual(aa1.__('__', 'missing'), 'missing')
+
+        d3 = {'a': 1, 'b': aa1, 'a.b': 'x'}
+        aa3 = AssocArray(d3)
+
+        self.assertEqual(aa3.b, aa1)
+        self.assertEqual(aa3._, d3)
+        self.assertEqual(aa3['b'], aa1)
+        self.assertEqual(aa3['b', '@c'], 'ss')
+        self.assertEqual(aa3['b', 'd'], None) #aa3.b.d doesn't exist
+        self.assertEqual(aa3['f', 'f'], None) #aa3.f doesn't exist
+        self.assertEqual(aa3('b.@c'), 'ss')
+        self.assertEqual(aa3('b.d'), None)
+        self.assertEqual(aa3('f.f'), None)
+        self.assertEqual(aa3['a.b'], 'x') #'a.b' is a single key
+        self.assertEqual(aa3.__('a.b'), 'x')
+
+        aa4 = AssocArray({'a': AssocArray({'b': AssocArray({'c': AssocArray({'d': 1})})}), 'x': 5})
+        self.assertEqual(aa4('a.b.c.d'), 1)
+        self.assertEqual(aa4('a.b.f'), None)
+        self.assertEqual(aa4('a.q'), None)
+        self.assertEqual(aa4('x.x'), None) #aa4.x exists, but is not an AssocArray
+
+        aa5 = AssocArray({'_': AssocArray({'__': AssocArray({'_': 2})})})
+        self.assertEqual(aa5('_.__._'), 2)
+
+        aa6 = AssocArray({'a.b': AssocArray({'c.d': 3})})
+        self.assertEqual(aa6['a.b', 'c.d'], 3)
+        self.assertNotEqual(aa6('a.b.c.d'), 3)